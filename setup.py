--- conflicted
+++ resolved
@@ -55,11 +55,7 @@
     python_requires='>=3.7',
     install_requires=[
         'numpy >= 1',
-<<<<<<< HEAD
-        'aerosandbox >= 4.0.11'
-=======
         'aerosandbox >= 4.1.0'
->>>>>>> a8728e57
     ],
     extras_require={
         "training": [
